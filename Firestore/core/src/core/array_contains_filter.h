--- conflicted
+++ resolved
@@ -37,10 +37,7 @@
  */
 class ArrayContainsFilter : public FieldFilter {
  public:
-<<<<<<< HEAD
-=======
   /** Creates a new array-contains filter. Takes ownership of `value`. */
->>>>>>> 30082cd6
   ArrayContainsFilter(const model::FieldPath& field,
                       google_firestore_v1_Value value);
 
