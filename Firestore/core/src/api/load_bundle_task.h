/*
 * Copyright 2021 Google LLC
 *
 * Licensed under the Apache License, Version 2.0 (the "License");
 * you may not use this file except in compliance with the License.
 * You may obtain a copy of the License at
 *
 *      http://www.apache.org/licenses/LICENSE-2.0
 *
 * Unless required by applicable law or agreed to in writing, software
 * distributed under the License is distributed on an "AS IS" BASIS,
 * WITHOUT WARRANTIES OR CONDITIONS OF ANY KIND, either express or implied.
 * See the License for the specific language governing permissions and
 * limitations under the License.
 */
#ifndef FIRESTORE_CORE_SRC_API_LOAD_BUNDLE_TASK_H_
#define FIRESTORE_CORE_SRC_API_LOAD_BUNDLE_TASK_H_

#include <cstdint>
#include <functional>
#include <memory>
#include <mutex>  // NOLINT(build/c++11)
#include <string>
#include <utility>
#include <vector>

#include "Firestore/core/src/util/executor.h"
#include "Firestore/core/src/util/status.h"

namespace firebase {
namespace firestore {
namespace api {

/**
 * Represents the state of bundle loading tasks.
 *
 * Both `kSuccess` and `kError` are final states: task will abort
 * or complete and there will be no more updates after they are reported.
 */
enum class LoadBundleTaskState { kError, kInProgress, kSuccess };

/** Represents a progress update or a final state from loading bundles. */
class LoadBundleTaskProgress {
 public:
  LoadBundleTaskProgress() = default;
  LoadBundleTaskProgress(uint32_t documents_loaded,
                         uint32_t total_documents,
                         uint64_t bytes_loaded,
                         uint64_t total_bytes,
                         LoadBundleTaskState state)
      : documents_loaded_(documents_loaded),
        total_documents_(total_documents),
        bytes_loaded_(bytes_loaded),
        total_bytes_(total_bytes),
        state_(state) {
  }

<<<<<<< HEAD
  LoadBundleTaskProgress(uint32_t documents_loaded,
                         uint32_t total_documents,
                         uint64_t bytes_loaded,
                         uint64_t total_bytes,
                         LoadBundleTaskState state,
                         const util::Status& error_status)
      : documents_loaded_(documents_loaded),
        total_documents_(total_documents),
        bytes_loaded_(bytes_loaded),
        total_bytes_(total_bytes),
        state_(state),
        error_status_(error_status) {
  }

=======
  /** Returns how many documents have been loaded. */
>>>>>>> 3769f81b
  uint32_t documents_loaded() const {
    return documents_loaded_;
  }

  /**
   * Returns the total number of documents in the bundle. Returns 0 if the
   * bundle failed to parse.
   */
  uint32_t total_documents() const {
    return total_documents_;
  }

  /** Returns how many bytes have been loaded. */
  uint64_t bytes_loaded() const {
    return bytes_loaded_;
  }

  /**
   * Returns the total number of bytes in the bundle. Returns 0 if the bundle
   * failed to parse.
   */
  uint64_t total_bytes() const {
    return total_bytes_;
  }

  /** Returns the current state of the task. */
  LoadBundleTaskState state() const {
    return state_;
  }

  void set_state(LoadBundleTaskState state) {
    state_ = state;
  }

  const util::Status& error_status() const {
    return error_status_;
  }

  void set_error_status(const util::Status& error_status) {
    error_status_.Update(error_status);
  }

 private:
  uint32_t documents_loaded_ = 0;
  uint32_t total_documents_ = 0;
  uint64_t bytes_loaded_ = 0;
  uint64_t total_bytes_ = 0;

<<<<<<< HEAD
  LoadBundleTaskState state_ = LoadBundleTaskState::InProgress;
  util::Status error_status_;
=======
  LoadBundleTaskState state_ = LoadBundleTaskState::kInProgress;
>>>>>>> 3769f81b
};

inline bool operator==(const LoadBundleTaskProgress lhs,
                       const LoadBundleTaskProgress& rhs) {
  return lhs.state() == rhs.state() &&
         lhs.bytes_loaded() == rhs.bytes_loaded() &&
         lhs.documents_loaded() == rhs.documents_loaded() &&
         lhs.total_bytes() == rhs.total_bytes() &&
         lhs.total_documents() == rhs.total_documents() &&
         lhs.error_status() == rhs.error_status();
}

inline bool operator!=(const LoadBundleTaskProgress lhs,
                       const LoadBundleTaskProgress& rhs) {
  return !(lhs == rhs);
}

/**
 * Represents the task of loading a Firestore bundle. It provides progress of
 * bundle loading, as well as task completion and error events.
 */
class LoadBundleTask {
 public:
  /** A handle used to look up and remove observer from the task. */
  using LoadBundleHandle = int64_t;

  /** Observer type that is called by the task when there is an update. */
  using ProgressObserver = std::function<void(LoadBundleTaskProgress)>;

  explicit LoadBundleTask(std::shared_ptr<util::Executor> user_executor)
      : user_executor_(std::move(user_executor)) {
  }

  /**
   * Instructs the task to notify the specified observer when there is a
   * progress update.
   *
   * @return A handle that can be used to remove the callback from this task.
   */
  LoadBundleHandle ObserveState(ProgressObserver callback);

  /**
   * Removes the observer associated with the given handle, does nothing if the
   * callback cannot be found.
   */
  void RemoveObserver(const LoadBundleHandle& handle);

  /** Removes all observers. */
  void RemoveAllObservers();

  /**
   * Notifies observers with a `Success` progress.
   */
  void SetSuccess(LoadBundleTaskProgress success_progress);

  /**
   * Notifies observers with a error progress, by changing the last progress
   * this instance has been with an `Error` state.
   */
  void SetError(const util::Status& status);

  /** Notifies observers with a `InProgress` progress. */
  void UpdateProgress(LoadBundleTaskProgress progress);

 private:
  /** Holds the `LoadBundleHandle` to `ProgressObserver` mapping. */
  using HandleObservers =
      std::vector<std::pair<LoadBundleHandle, ProgressObserver>>;

  /** Notifies all observers with current `progress_snapshot_`. */
  void NotifyObservers();

  LoadBundleHandle next_handle_ = 1;

  /** The executor to run all observers when notified. */
  std::shared_ptr<util::Executor> user_executor_;

  /** Guard to all internal state mutation. */
  mutable std::mutex mutex_;

  /** A vector holds observers. */
  HandleObservers observers_;

  /** The last progress update. */
  LoadBundleTaskProgress progress_snapshot_;
};

}  // namespace api
}  // namespace firestore
}  // namespace firebase

#endif  // FIRESTORE_CORE_SRC_API_LOAD_BUNDLE_TASK_H_<|MERGE_RESOLUTION|>--- conflicted
+++ resolved
@@ -55,7 +55,6 @@
         state_(state) {
   }
 
-<<<<<<< HEAD
   LoadBundleTaskProgress(uint32_t documents_loaded,
                          uint32_t total_documents,
                          uint64_t bytes_loaded,
@@ -70,9 +69,7 @@
         error_status_(error_status) {
   }
 
-=======
   /** Returns how many documents have been loaded. */
->>>>>>> 3769f81b
   uint32_t documents_loaded() const {
     return documents_loaded_;
   }
@@ -121,12 +118,8 @@
   uint64_t bytes_loaded_ = 0;
   uint64_t total_bytes_ = 0;
 
-<<<<<<< HEAD
-  LoadBundleTaskState state_ = LoadBundleTaskState::InProgress;
+  LoadBundleTaskState state_ = LoadBundleTaskState::kInProgress;
   util::Status error_status_;
-=======
-  LoadBundleTaskState state_ = LoadBundleTaskState::kInProgress;
->>>>>>> 3769f81b
 };
 
 inline bool operator==(const LoadBundleTaskProgress lhs,
