/*
 * Copyright 2018 Google
 *
 * Licensed under the Apache License, Version 2.0 (the "License");
 * you may not use this file except in compliance with the License.
 * You may obtain a copy of the License at
 *
 *      http://www.apache.org/licenses/LICENSE-2.0
 *
 * Unless required by applicable law or agreed to in writing, software
 * distributed under the License is distributed on an "AS IS" BASIS,
 * WITHOUT WARRANTIES OR CONDITIONS OF ANY KIND, either express or implied.
 * See the License for the specific language governing permissions and
 * limitations under the License.
 */

#include "Firestore/core/src/local/memory_remote_document_cache.h"

#include "Firestore/core/src/core/query.h"
#include "Firestore/core/src/local/memory_lru_reference_delegate.h"
#include "Firestore/core/src/local/memory_persistence.h"
#include "Firestore/core/src/local/sizer.h"
#include "Firestore/core/src/model/document.h"
#include "Firestore/core/src/util/hard_assert.h"

namespace firebase {
namespace firestore {
namespace local {

using core::Query;
using model::Document;
using model::DocumentKey;
using model::DocumentKeySet;
using model::ListenSequenceNumber;
using model::MutableDocument;
using model::MutableDocumentMap;
using model::SnapshotVersion;

MemoryRemoteDocumentCache::MemoryRemoteDocumentCache(
    MemoryPersistence* persistence) {
  persistence_ = persistence;
}

void MemoryRemoteDocumentCache::Add(const MutableDocument& document,
                                    const model::SnapshotVersion& read_time) {
  // Note: We create an explicit copy to prevent further modifications.
  docs_ = docs_.insert(document.key(), std::make_pair(document, read_time));

  persistence_->index_manager()->AddToCollectionParentIndex(
      document.key().path().PopLast());
}

void MemoryRemoteDocumentCache::Remove(const DocumentKey& key) {
  docs_ = docs_.erase(key);
}

MutableDocument MemoryRemoteDocumentCache::Get(const DocumentKey& key) {
  const auto& entry = docs_.get(key);
<<<<<<< HEAD
=======
  // Note: We create an explicit copy to prevent modifications or the backing
  // data.
>>>>>>> fe45beb4
  return entry ? entry->first : MutableDocument::InvalidDocument(key);
}

MutableDocumentMap MemoryRemoteDocumentCache::GetAll(
    const DocumentKeySet& keys) {
  MutableDocumentMap results;
  for (const DocumentKey& key : keys) {
    // Make sure each key has a corresponding entry, which is nullopt in case
    // the document is not found.
    // TODO(http://b/32275378): Don't conflate missing / deleted.
    results = results.insert(key, Get(key));
  }
  return results;
}

MutableDocumentMap MemoryRemoteDocumentCache::GetMatching(
    const Query& query, const SnapshotVersion& since_read_time) {
  HARD_ASSERT(
      !query.IsCollectionGroupQuery(),
      "CollectionGroup queries should be handled in LocalDocumentsView");

  MutableDocumentMap results;

  // Documents are ordered by key, so we can use a prefix scan to narrow down
  // the documents we need to match the query against.
  DocumentKey prefix{query.path().Append("")};
  for (auto it = docs_.lower_bound(prefix); it != docs_.end(); ++it) {
    const DocumentKey& key = it->first;
    if (!query.path().IsPrefixOf(key.path())) {
      break;
    }
    const MutableDocument& document = it->second.first;
    if (!document.is_found_document()) {
      continue;
    }

    const SnapshotVersion& read_time = it->second.second;
    if (read_time <= since_read_time) {
      continue;
    }

    if (query.Matches(document)) {
<<<<<<< HEAD
      results = results.insert(key, document);
=======
      continue;
>>>>>>> fe45beb4
    }

    // Note: We create an explicit copy to prevent modifications or the backing
    // data.
    results = results.insert(key, document);
  }
  return results;
}

std::vector<DocumentKey> MemoryRemoteDocumentCache::RemoveOrphanedDocuments(
    MemoryLruReferenceDelegate* reference_delegate,
    ListenSequenceNumber upper_bound) {
  std::vector<DocumentKey> removed;
  auto updated_docs = docs_;
  for (const auto& kv : docs_) {
    const DocumentKey& key = kv.first;
    if (!reference_delegate->IsPinnedAtSequenceNumber(upper_bound, key)) {
      updated_docs = updated_docs.erase(key);
      removed.push_back(key);
    }
  }
  docs_ = updated_docs;
  return removed;
}

int64_t MemoryRemoteDocumentCache::CalculateByteSize(const Sizer& sizer) {
  int64_t count = 0;
  for (const auto& kv : docs_) {
    const MutableDocument& document = kv.second.first;
    count += sizer.CalculateByteSize(document);
  }
  return count;
}

}  // namespace local
}  // namespace firestore
}  // namespace firebase<|MERGE_RESOLUTION|>--- conflicted
+++ resolved
@@ -56,11 +56,8 @@
 
 MutableDocument MemoryRemoteDocumentCache::Get(const DocumentKey& key) {
   const auto& entry = docs_.get(key);
-<<<<<<< HEAD
-=======
-  // Note: We create an explicit copy to prevent modifications or the backing
+  // Note: We create an explicit copy to prevent modifications of the backing
   // data.
->>>>>>> fe45beb4
   return entry ? entry->first : MutableDocument::InvalidDocument(key);
 }
 
@@ -102,12 +99,8 @@
       continue;
     }
 
-    if (query.Matches(document)) {
-<<<<<<< HEAD
-      results = results.insert(key, document);
-=======
+    if (!query.Matches(document)) {
       continue;
->>>>>>> fe45beb4
     }
 
     // Note: We create an explicit copy to prevent modifications or the backing
