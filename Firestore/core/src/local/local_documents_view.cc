--- conflicted
+++ resolved
@@ -167,18 +167,9 @@
         document = MutableDocument::InvalidDocument(key);
         remote_documents = remote_documents.insert(key, *document);
       }
-<<<<<<< HEAD
-
-      mutation.ApplyToLocalView(*document, batch.local_write_time());
-
-      if (document->is_found_document()) {
-        remote_documents = remote_documents.insert(key, *document);
-      } else {
-=======
 
       mutation.ApplyToLocalView(*document, batch.local_write_time());
       if (!document->is_found_document()) {
->>>>>>> c98ddc69
         remote_documents = remote_documents.erase(key);
       }
     }
@@ -191,13 +182,9 @@
   DocumentMap results;
   for (const auto& kv : remote_documents) {
     const DocumentKey& key = kv.first;
-    Document doc{std::move(kv.second)};
+    Document doc{kv.second};
     if (query.Matches(doc)) {
-<<<<<<< HEAD
       results = results.insert(key, doc);
-=======
-      results = results.insert(key, std::move(doc));
->>>>>>> c98ddc69
     }
   }
 
