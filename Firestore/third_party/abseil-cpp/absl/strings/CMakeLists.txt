#
# Copyright 2017 The Abseil Authors.
#
# Licensed under the Apache License, Version 2.0 (the "License");
# you may not use this file except in compliance with the License.
# You may obtain a copy of the License at
#
#      https://www.apache.org/licenses/LICENSE-2.0
#
# Unless required by applicable law or agreed to in writing, software
# distributed under the License is distributed on an "AS IS" BASIS,
# WITHOUT WARRANTIES OR CONDITIONS OF ANY KIND, either express or implied.
# See the License for the specific language governing permissions and
# limitations under the License.
#

<<<<<<< HEAD

list(APPEND STRINGS_PUBLIC_HEADERS
  "ascii.h"
  "charconv.h"
  "escaping.h"
  "match.h"
  "numbers.h"
  "str_cat.h"
  "string_view.h"
  "strip.h"
  "str_join.h"
  "str_replace.h"
  "str_split.h"
  "substitute.h"
)


list(APPEND STRINGS_INTERNAL_HEADERS
  "internal/char_map.h"
  "internal/charconv_bigint.h"
  "internal/charconv_parse.h"
  "internal/memutil.h"
  "internal/ostringstream.h"
  "internal/resize_uninitialized.h"
  "internal/stl_type_traits.h"
  "internal/str_join_internal.h"
  "internal/str_split_internal.h"
  "internal/utf8.h"
)



# add string library
list(APPEND STRINGS_SRC
  "ascii.cc"
  "charconv.cc"
  "escaping.cc"
  "internal/charconv_bigint.cc"
  "internal/charconv_parse.cc"
  "internal/memutil.cc"
  "internal/memutil.h"
  "internal/utf8.cc"
  "internal/ostringstream.cc"
  "match.cc"
  "numbers.cc"
  "str_cat.cc"
  "str_replace.cc"
  "str_split.cc"
  "string_view.cc"
  "substitute.cc"
  ${STRINGS_PUBLIC_HEADERS}
  ${STRINGS_INTERNAL_HEADERS}
)
set(STRINGS_PUBLIC_LIBRARIES absl::base absl_internal_throw_delegate)

absl_library(
  TARGET
    absl_strings
  SOURCES
    ${STRINGS_SRC}
  PUBLIC_LIBRARIES
    ${STRINGS_PUBLIC_LIBRARIES}
  EXPORT_NAME
=======
absl_cc_library(
  NAME
>>>>>>> f75dc2d8
    strings
  HDRS
    "ascii.h"
    "charconv.h"
    "escaping.h"
    "match.h"
    "numbers.h"
    "str_cat.h"
    "str_join.h"
    "str_replace.h"
    "str_split.h"
    "string_view.h"
    "strip.h"
    "substitute.h"
  SRCS
    "ascii.cc"
    "charconv.cc"
    "escaping.cc"
    "internal/charconv_bigint.cc"
    "internal/charconv_bigint.h"
    "internal/charconv_parse.cc"
    "internal/charconv_parse.h"
    "internal/memutil.cc"
    "internal/memutil.h"
    "internal/stl_type_traits.h"
    "internal/str_join_internal.h"
    "internal/str_split_internal.h"
    "match.cc"
    "numbers.cc"
    "str_cat.cc"
    "str_replace.cc"
    "str_split.cc"
    "string_view.cc"
    "substitute.cc"
  COPTS
    ${ABSL_DEFAULT_COPTS}
  DEPS
    absl::strings_internal
    absl::base
    absl::bits
    absl::config
    absl::core_headers
    absl::endian
    absl::throw_delegate
    absl::memory
    absl::type_traits
    absl::int128
  PUBLIC
)

<<<<<<< HEAD
# add str_format library
absl_header_library(
  TARGET
    absl_str_format
  PUBLIC_LIBRARIES
    str_format_internal
  EXPORT_NAME
    str_format
)

# str_format_internal
absl_library(
  TARGET
    str_format_internal
  SOURCES
    "internal/str_format/arg.cc"
    "internal/str_format/bind.cc"
    "internal/str_format/extension.cc"
    "internal/str_format/float_conversion.cc"
    "internal/str_format/output.cc"
    "internal/str_format/parser.cc"
    "internal/str_format/arg.h"
    "internal/str_format/bind.h"
    "internal/str_format/checker.h"
    "internal/str_format/extension.h"
    "internal/str_format/float_conversion.h"
    "internal/str_format/output.h"
    "internal/str_format/parser.h"
  PUBLIC_LIBRARIES
    str_format_extension_internal
    absl::strings
    absl::base
    absl::numeric
    absl::container
    absl::span
)

# str_format_extension_internal
absl_library(
  TARGET
    str_format_extension_internal
  SOURCES
    "internal/str_format/extension.cc"
    "internal/str_format/extension.h"
    "internal/str_format/output.cc"
    "internal/str_format/output.h"
  PUBLIC_LIBRARIES
    absl::base
    absl::strings
=======
absl_cc_library(
  NAME
    strings_internal
  HDRS
    "internal/char_map.h"
    "internal/ostringstream.h"
    "internal/resize_uninitialized.h"
    "internal/utf8.h"
  SRCS
    "internal/ostringstream.cc"
    "internal/utf8.cc"
  COPTS
    ${ABSL_DEFAULT_COPTS}
  DEPS
    absl::core_headers
    absl::endian
    absl::type_traits
>>>>>>> f75dc2d8
)

absl_cc_test(
  NAME
    match_test
  SRCS
    "match_test.cc"
  COPTS
    ${ABSL_TEST_COPTS}
  DEPS
    absl::strings
    absl::base
    gmock_main
)

absl_cc_test(
  NAME
    escaping_test
  SRCS
    "escaping_test.cc"
  COPTS
    ${ABSL_TEST_COPTS}
  DEPS
    absl::strings
    absl::core_headers
    absl::fixed_array
    gmock_main
)

absl_cc_test(
  NAME
    ascii_test
  SRCS
    "ascii_test.cc"
  COPTS
    ${ABSL_TEST_COPTS}
  DEPS
    absl::strings
    absl::core_headers
    gmock_main
)

absl_cc_test(
  NAME
    memutil_test
  SRCS
    "internal/memutil.h"
    "internal/memutil_test.cc"
  COPTS
    ${ABSL_TEST_COPTS}
  DEPS
    absl::strings
    absl::core_headers
    gmock_main
)

absl_cc_test(
  NAME
    utf8_test
  SRCS
    "internal/utf8_test.cc"
  COPTS
    ${ABSL_TEST_COPTS}
  DEPS
    absl::strings_internal
    absl::base
    absl::core_headers
    gmock_main
)

<<<<<<< HEAD

# test string_view_test
set(STRING_VIEW_TEST_SRC "string_view_test.cc")
set(STRING_VIEW_TEST_PUBLIC_LIBRARIES absl::strings absl_internal_throw_delegate absl::base)

absl_test(
  TARGET
=======
absl_cc_test(
  NAME
>>>>>>> f75dc2d8
    string_view_test
  SRCS
    "string_view_test.cc"
  COPTS
    ${ABSL_TEST_COPTS}
    ${ABSL_EXCEPTIONS_FLAG}
  LINKOPTS
    ${ABSL_EXCEPTIONS_FLAG_LINKOPTS}
  DEPS
    absl::strings
    absl::config
    absl::core_headers
    absl::dynamic_annotations
    gmock_main
)

absl_cc_test(
  NAME
    substitute_test
  SRCS
    "substitute_test.cc"
  COPTS
    ${ABSL_TEST_COPTS}
  DEPS
    absl::strings
    absl::core_headers
    gmock_main
)

<<<<<<< HEAD

# test str_replace_test
set(STR_REPLACE_TEST_SRC "str_replace_test.cc")
set(STR_REPLACE_TEST_PUBLIC_LIBRARIES absl::strings absl::base absl_internal_throw_delegate)

absl_test(
  TARGET
=======
absl_cc_test(
  NAME
>>>>>>> f75dc2d8
    str_replace_test
  SRCS
    "str_replace_test.cc"
  COPTS
    ${ABSL_TEST_COPTS}
  DEPS
    absl::strings
    gmock_main
)

<<<<<<< HEAD

# test str_split_test
set(STR_SPLIT_TEST_SRC "str_split_test.cc")
set(STR_SPLIT_TEST_PUBLIC_LIBRARIES absl::strings absl::base absl_internal_throw_delegate)

absl_test(
  TARGET
=======
absl_cc_test(
  NAME
>>>>>>> f75dc2d8
    str_split_test
  SRCS
    "str_split_test.cc"
  COPTS
    ${ABSL_TEST_COPTS}
  DEPS
    absl::strings
    absl::base
    absl::core_headers
    absl::dynamic_annotations
    gmock_main
)

absl_cc_test(
  NAME
    ostringstream_test
  SRCS
    "internal/ostringstream_test.cc"
  COPTS
    ${ABSL_TEST_COPTS}
  DEPS
    absl::strings_internal
    gmock_main
)

absl_cc_test(
  NAME
    resize_uninitialized_test
  SRCS
    "internal/resize_uninitialized.h"
    "internal/resize_uninitialized_test.cc"
  COPTS
    ${ABSL_TEST_COPTS}
  DEPS
    absl::base
    absl::core_headers
    absl::type_traits
    gmock_main
)

absl_cc_test(
  NAME
    str_join_test
  SRCS
    "str_join_test.cc"
  COPTS
    ${ABSL_TEST_COPTS}
  DEPS
    absl::strings
    absl::base
    absl::core_headers
    absl::memory
    gmock_main
)

absl_cc_test(
  NAME
    str_cat_test
  SRCS
    "str_cat_test.cc"
  COPTS
    ${ABSL_TEST_COPTS}
  DEPS
    absl::strings
    absl::core_headers
    gmock_main
)

absl_cc_test(
  NAME
    numbers_test
  SRCS
    "internal/numbers_test_common.h"
    "numbers_test.cc"
  COPTS
    ${ABSL_TEST_COPTS}
  DEPS
    absl::strings
    absl::base
    absl::core_headers
    absl::pow10_helper
    gmock_main
)

absl_cc_test(
  NAME
    strip_test
  SRCS
    "strip_test.cc"
  COPTS
    ${ABSL_TEST_COPTS}
  DEPS
    absl::strings
    absl::base
    gmock_main
)

absl_cc_test(
  NAME
    char_map_test
  SRCS
    "internal/char_map_test.cc"
  COPTS
    ${ABSL_TEST_COPTS}
  DEPS
    absl::strings_internal
    gmock_main
)

absl_cc_test(
  NAME
    charconv_test
  SRCS
    "charconv_test.cc"
  COPTS
    ${ABSL_TEST_COPTS}
  DEPS
    absl::strings
    absl::str_format
    absl::base
    absl::pow10_helper
    gmock_main
)

absl_cc_test(
  NAME
    charconv_parse_test
  SRCS
    "internal/charconv_parse.h"
    "internal/charconv_parse_test.cc"
  COPTS
    ${ABSL_TEST_COPTS}
  DEPS
    absl::strings
    absl::base
    gmock_main
)

absl_cc_test(
  NAME
    charconv_bigint_test
  SRCS
    "internal/charconv_bigint.h"
    "internal/charconv_bigint_test.cc"
    "internal/charconv_parse.h"
  COPTS
    ${ABSL_TEST_COPTS}
  DEPS
    absl::strings
    absl::base
    gmock_main
)

absl_cc_library(
  NAME
    str_format
  HDRS
    "str_format.h"
  COPTS
    ${ABSL_DEFAULT_COPTS}
  DEPS
    absl::str_format_internal
  PUBLIC
)

absl_cc_library(
  NAME
    str_format_internal
  HDRS
    "internal/str_format/arg.h"
    "internal/str_format/bind.h"
    "internal/str_format/checker.h"
    "internal/str_format/extension.h"
    "internal/str_format/float_conversion.h"
    "internal/str_format/output.h"
    "internal/str_format/parser.h"
  SRCS
    "internal/str_format/arg.cc"
    "internal/str_format/bind.cc"
    "internal/str_format/extension.cc"
    "internal/str_format/float_conversion.cc"
    "internal/str_format/output.cc"
    "internal/str_format/parser.cc"
  COPTS
    ${ABSL_DEFAULT_COPTS}
  DEPS
    absl::strings
    absl::core_headers
    absl::inlined_vector
    absl::type_traits
    absl::int128
    absl::span
)

absl_cc_test(
  NAME
    str_format_test
  SRCS
    "str_format_test.cc"
  COPTS
    ${ABSL_TEST_COPTS}
  DEPS
    absl::str_format
    absl::strings
    absl::core_headers
    gmock_main
)

absl_cc_test(
  NAME
    str_format_extension_test
  SRCS
    "internal/str_format/extension_test.cc"
  COPTS
    ${ABSL_TEST_COPTS}
  DEPS
    absl::str_format
    absl::str_format_internal
    gmock_main
)

absl_cc_test(
  NAME
    str_format_arg_test
  SRCS
    "internal/str_format/arg_test.cc"
  COPTS
    ${ABSL_TEST_COPTS}
  DEPS
    absl::str_format
    absl::str_format_internal
    gmock_main
)

absl_cc_test(
  NAME
    str_format_bind_test
  SRCS
    "internal/str_format/bind_test.cc"
  COPTS
    ${ABSL_TEST_COPTS}
  DEPS
    absl::str_format_internal
    gmock_main
)

absl_cc_test(
  NAME
    str_format_checker_test
  SRCS
    "internal/str_format/checker_test.cc"
  COPTS
    ${ABSL_TEST_COPTS}
  DEPS
    absl::str_format
    gmock_main
)

absl_cc_test(
  NAME
    str_format_convert_test
  SRCS
    "internal/str_format/convert_test.cc"
  COPTS
    ${ABSL_TEST_COPTS}
  DEPS
    absl::str_format_internal
    absl::int128
    gmock_main
)

absl_cc_test(
  NAME
    str_format_output_test
  SRCS
    "internal/str_format/output_test.cc"
  COPTS
    ${ABSL_TEST_COPTS}
  DEPS
    absl::str_format_internal
    gmock_main
)

absl_cc_test(
  NAME
    str_format_parser_test
  SRCS
    "internal/str_format/parser_test.cc"
  COPTS
    ${ABSL_TEST_COPTS}
  DEPS
    absl::str_format_internal
    absl::core_headers
    gmock_main
)

<<<<<<< HEAD
# test charconv_test
set(CHARCONV_TEST_SRC "charconv_test.cc")
set(CHARCONV_TEST_PUBLIC_LIBRARIES absl::strings)

absl_test(
  TARGET
    charconv_test
  SOURCES
    ${CHARCONV_TEST_SRC}
  PUBLIC_LIBRARIES
    ${CHARCONV_TEST_PUBLIC_LIBRARIES}
)


# test charconv_parse_test
set(CHARCONV_PARSE_TEST_SRC "internal/charconv_parse_test.cc")
set(CHARCONV_PARSE_TEST_PUBLIC_LIBRARIES absl::strings)

absl_test(
  TARGET
    charconv_parse_test
  SOURCES
    ${CHARCONV_PARSE_TEST_SRC}
  PUBLIC_LIBRARIES
    ${CHARCONV_PARSE_TEST_PUBLIC_LIBRARIES}
)


# test charconv_bigint_test
set(CHARCONV_BIGINT_TEST_SRC "internal/charconv_bigint_test.cc")
set(CHARCONV_BIGINT_TEST_PUBLIC_LIBRARIES absl::strings)

absl_test(
  TARGET
    charconv_bigint_test
  SOURCES
    ${CHARCONV_BIGINT_TEST_SRC}
  PUBLIC_LIBRARIES
    ${CHARCONV_BIGINT_TEST_PUBLIC_LIBRARIES}
)
# test str_format_test
absl_test(
  TARGET
    str_format_test
  SOURCES
    "str_format_test.cc"
  PUBLIC_LIBRARIES
    absl::base
    absl::str_format
    absl::strings
)

# test str_format_bind_test
absl_test(
  TARGET
    str_format_bind_test
  SOURCES
    "internal/str_format/bind_test.cc"
  PUBLIC_LIBRARIES
    str_format_internal
)

# test str_format_checker_test
absl_test(
  TARGET
    str_format_checker_test
  SOURCES
    "internal/str_format/checker_test.cc"
  PUBLIC_LIBRARIES
    absl::str_format
)

# test str_format_convert_test
absl_test(
  TARGET
    str_format_convert_test
  SOURCES
    "internal/str_format/convert_test.cc"
  PUBLIC_LIBRARIES
    str_format_internal
    absl::numeric
)

# test str_format_output_test
absl_test(
  TARGET
    str_format_output_test
  SOURCES
    "internal/str_format/output_test.cc"
  PUBLIC_LIBRARIES
    str_format_extension_internal
)

# test str_format_parser_test
absl_test(
  TARGET
    str_format_parser_test
  SOURCES
    "internal/str_format/parser_test.cc"
  PUBLIC_LIBRARIES
    str_format_internal
    absl::base
)
=======
absl_cc_library(
  NAME
    pow10_helper
  HDRS
    "internal/pow10_helper.h"
  SRCS
    "internal/pow10_helper.cc"
  COPTS
    ${ABSL_TEST_COPTS}
  TESTONLY
)

absl_cc_test(
  NAME
    pow10_helper_test
  SRCS
    "internal/pow10_helper_test.cc"
  COPTS
    ${ABSL_TEST_COPTS}
  DEPS
    absl::pow10_helper
    absl::str_format
    gmock_main
)
>>>>>>> f75dc2d8
<|MERGE_RESOLUTION|>--- conflicted
+++ resolved
@@ -14,74 +14,8 @@
 # limitations under the License.
 #
 
-<<<<<<< HEAD
-
-list(APPEND STRINGS_PUBLIC_HEADERS
-  "ascii.h"
-  "charconv.h"
-  "escaping.h"
-  "match.h"
-  "numbers.h"
-  "str_cat.h"
-  "string_view.h"
-  "strip.h"
-  "str_join.h"
-  "str_replace.h"
-  "str_split.h"
-  "substitute.h"
-)
-
-
-list(APPEND STRINGS_INTERNAL_HEADERS
-  "internal/char_map.h"
-  "internal/charconv_bigint.h"
-  "internal/charconv_parse.h"
-  "internal/memutil.h"
-  "internal/ostringstream.h"
-  "internal/resize_uninitialized.h"
-  "internal/stl_type_traits.h"
-  "internal/str_join_internal.h"
-  "internal/str_split_internal.h"
-  "internal/utf8.h"
-)
-
-
-
-# add string library
-list(APPEND STRINGS_SRC
-  "ascii.cc"
-  "charconv.cc"
-  "escaping.cc"
-  "internal/charconv_bigint.cc"
-  "internal/charconv_parse.cc"
-  "internal/memutil.cc"
-  "internal/memutil.h"
-  "internal/utf8.cc"
-  "internal/ostringstream.cc"
-  "match.cc"
-  "numbers.cc"
-  "str_cat.cc"
-  "str_replace.cc"
-  "str_split.cc"
-  "string_view.cc"
-  "substitute.cc"
-  ${STRINGS_PUBLIC_HEADERS}
-  ${STRINGS_INTERNAL_HEADERS}
-)
-set(STRINGS_PUBLIC_LIBRARIES absl::base absl_internal_throw_delegate)
-
-absl_library(
-  TARGET
-    absl_strings
-  SOURCES
-    ${STRINGS_SRC}
-  PUBLIC_LIBRARIES
-    ${STRINGS_PUBLIC_LIBRARIES}
-  EXPORT_NAME
-=======
 absl_cc_library(
   NAME
->>>>>>> f75dc2d8
     strings
   HDRS
     "ascii.h"
@@ -132,57 +66,6 @@
   PUBLIC
 )
 
-<<<<<<< HEAD
-# add str_format library
-absl_header_library(
-  TARGET
-    absl_str_format
-  PUBLIC_LIBRARIES
-    str_format_internal
-  EXPORT_NAME
-    str_format
-)
-
-# str_format_internal
-absl_library(
-  TARGET
-    str_format_internal
-  SOURCES
-    "internal/str_format/arg.cc"
-    "internal/str_format/bind.cc"
-    "internal/str_format/extension.cc"
-    "internal/str_format/float_conversion.cc"
-    "internal/str_format/output.cc"
-    "internal/str_format/parser.cc"
-    "internal/str_format/arg.h"
-    "internal/str_format/bind.h"
-    "internal/str_format/checker.h"
-    "internal/str_format/extension.h"
-    "internal/str_format/float_conversion.h"
-    "internal/str_format/output.h"
-    "internal/str_format/parser.h"
-  PUBLIC_LIBRARIES
-    str_format_extension_internal
-    absl::strings
-    absl::base
-    absl::numeric
-    absl::container
-    absl::span
-)
-
-# str_format_extension_internal
-absl_library(
-  TARGET
-    str_format_extension_internal
-  SOURCES
-    "internal/str_format/extension.cc"
-    "internal/str_format/extension.h"
-    "internal/str_format/output.cc"
-    "internal/str_format/output.h"
-  PUBLIC_LIBRARIES
-    absl::base
-    absl::strings
-=======
 absl_cc_library(
   NAME
     strings_internal
@@ -200,7 +83,6 @@
     absl::core_headers
     absl::endian
     absl::type_traits
->>>>>>> f75dc2d8
 )
 
 absl_cc_test(
@@ -271,18 +153,8 @@
     gmock_main
 )
 
-<<<<<<< HEAD
-
-# test string_view_test
-set(STRING_VIEW_TEST_SRC "string_view_test.cc")
-set(STRING_VIEW_TEST_PUBLIC_LIBRARIES absl::strings absl_internal_throw_delegate absl::base)
-
-absl_test(
-  TARGET
-=======
-absl_cc_test(
-  NAME
->>>>>>> f75dc2d8
+absl_cc_test(
+  NAME
     string_view_test
   SRCS
     "string_view_test.cc"
@@ -312,18 +184,8 @@
     gmock_main
 )
 
-<<<<<<< HEAD
-
-# test str_replace_test
-set(STR_REPLACE_TEST_SRC "str_replace_test.cc")
-set(STR_REPLACE_TEST_PUBLIC_LIBRARIES absl::strings absl::base absl_internal_throw_delegate)
-
-absl_test(
-  TARGET
-=======
-absl_cc_test(
-  NAME
->>>>>>> f75dc2d8
+absl_cc_test(
+  NAME
     str_replace_test
   SRCS
     "str_replace_test.cc"
@@ -334,18 +196,8 @@
     gmock_main
 )
 
-<<<<<<< HEAD
-
-# test str_split_test
-set(STR_SPLIT_TEST_SRC "str_split_test.cc")
-set(STR_SPLIT_TEST_PUBLIC_LIBRARIES absl::strings absl::base absl_internal_throw_delegate)
-
-absl_test(
-  TARGET
-=======
-absl_cc_test(
-  NAME
->>>>>>> f75dc2d8
+absl_cc_test(
+  NAME
     str_split_test
   SRCS
     "str_split_test.cc"
@@ -642,111 +494,6 @@
     gmock_main
 )
 
-<<<<<<< HEAD
-# test charconv_test
-set(CHARCONV_TEST_SRC "charconv_test.cc")
-set(CHARCONV_TEST_PUBLIC_LIBRARIES absl::strings)
-
-absl_test(
-  TARGET
-    charconv_test
-  SOURCES
-    ${CHARCONV_TEST_SRC}
-  PUBLIC_LIBRARIES
-    ${CHARCONV_TEST_PUBLIC_LIBRARIES}
-)
-
-
-# test charconv_parse_test
-set(CHARCONV_PARSE_TEST_SRC "internal/charconv_parse_test.cc")
-set(CHARCONV_PARSE_TEST_PUBLIC_LIBRARIES absl::strings)
-
-absl_test(
-  TARGET
-    charconv_parse_test
-  SOURCES
-    ${CHARCONV_PARSE_TEST_SRC}
-  PUBLIC_LIBRARIES
-    ${CHARCONV_PARSE_TEST_PUBLIC_LIBRARIES}
-)
-
-
-# test charconv_bigint_test
-set(CHARCONV_BIGINT_TEST_SRC "internal/charconv_bigint_test.cc")
-set(CHARCONV_BIGINT_TEST_PUBLIC_LIBRARIES absl::strings)
-
-absl_test(
-  TARGET
-    charconv_bigint_test
-  SOURCES
-    ${CHARCONV_BIGINT_TEST_SRC}
-  PUBLIC_LIBRARIES
-    ${CHARCONV_BIGINT_TEST_PUBLIC_LIBRARIES}
-)
-# test str_format_test
-absl_test(
-  TARGET
-    str_format_test
-  SOURCES
-    "str_format_test.cc"
-  PUBLIC_LIBRARIES
-    absl::base
-    absl::str_format
-    absl::strings
-)
-
-# test str_format_bind_test
-absl_test(
-  TARGET
-    str_format_bind_test
-  SOURCES
-    "internal/str_format/bind_test.cc"
-  PUBLIC_LIBRARIES
-    str_format_internal
-)
-
-# test str_format_checker_test
-absl_test(
-  TARGET
-    str_format_checker_test
-  SOURCES
-    "internal/str_format/checker_test.cc"
-  PUBLIC_LIBRARIES
-    absl::str_format
-)
-
-# test str_format_convert_test
-absl_test(
-  TARGET
-    str_format_convert_test
-  SOURCES
-    "internal/str_format/convert_test.cc"
-  PUBLIC_LIBRARIES
-    str_format_internal
-    absl::numeric
-)
-
-# test str_format_output_test
-absl_test(
-  TARGET
-    str_format_output_test
-  SOURCES
-    "internal/str_format/output_test.cc"
-  PUBLIC_LIBRARIES
-    str_format_extension_internal
-)
-
-# test str_format_parser_test
-absl_test(
-  TARGET
-    str_format_parser_test
-  SOURCES
-    "internal/str_format/parser_test.cc"
-  PUBLIC_LIBRARIES
-    str_format_internal
-    absl::base
-)
-=======
 absl_cc_library(
   NAME
     pow10_helper
@@ -770,5 +517,4 @@
     absl::pow10_helper
     absl::str_format
     gmock_main
-)
->>>>>>> f75dc2d8
+)