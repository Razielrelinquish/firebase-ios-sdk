--- conflicted
+++ resolved
@@ -51,14 +51,10 @@
   s.tvos.framework = 'UIKit'
 
   # Remember to also update version in `cmake/external/GoogleUtilities.cmake`
-<<<<<<< HEAD
   s.dependency 'GoogleUtilities/Environment', '~> 7.6'
   s.dependency 'GoogleUtilities/Logger', '~> 7.6'
   s.dependency 'GoogleUtilities/NSData+zlib', '~> 7.6'
-=======
-  s.dependency 'GoogleUtilities/Environment', '~> 7.7'
-  s.dependency 'GoogleUtilities/Logger', '~> 7.7'
->>>>>>> 22032b6d
+
   s.dependency 'FirebaseCoreDiagnostics', '~> 8.0'
 
   s.pod_target_xcconfig = {
