--- conflicted
+++ resolved
@@ -37,12 +37,8 @@
       'FIRInstanceID_LIB_VERSION=' + String(s.version)
   }
   s.framework = 'Security'
-<<<<<<< HEAD
-  s.dependency 'FirebaseCore', '~> 6.0'
+  s.dependency 'FirebaseCore', '~> 6.4' # Should go to 6.5 in M61 for new private header access
   s.dependency 'FirebaseInstallations', '~> 0.1'
-=======
-  s.dependency 'FirebaseCore', '~> 6.4' # Should go to 6.5 in M61 for new private header access
->>>>>>> 306e6c06
   s.dependency 'GoogleUtilities/UserDefaults', '~> 6.0'
   s.dependency 'GoogleUtilities/Environment', '~> 6.0'
 
