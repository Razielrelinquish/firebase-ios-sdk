--- conflicted
+++ resolved
@@ -168,13 +168,8 @@
     ),
     .package(
       name: "abseil",
-<<<<<<< HEAD
       url: "https://github.com/dennycd/abseil-cpp-SwiftPM.git",
       .branch("abseil-20211102-spm")
-=======
-      url: "https://github.com/firebase/abseil-cpp-SwiftPM.git",
-      "0.20200225.4" ..< "0.20200226.0"
->>>>>>> ea6bf3aa
     ),
     .package(
       name: "gRPC",
