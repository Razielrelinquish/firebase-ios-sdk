--- conflicted
+++ resolved
@@ -44,17 +44,16 @@
       targets: ["FirebaseAppCheck"]
     ),
     .library(
-<<<<<<< HEAD
       name: "FirebaseFirestoreCombineSwift-Beta",
       targets: ["FirebaseFirestoreCombineSwift"]
     ),
     .library(
       name: "FirebaseFunctionsCombineSwift-Beta",
       targets: ["FirebaseFunctionsCombineSwift"]
-=======
+    ),
+    .library(
       name: "FirebaseAppDistribution-Beta",
       targets: ["FirebaseAppDistributionTarget"]
->>>>>>> 635283b5
     ),
     // TODO: Re-enable after API review passes.
     // .library(
@@ -407,13 +406,10 @@
       name: "FirebaseCombineSwift",
       dependencies: [
         "FirebaseAuthCombineSwift",
-<<<<<<< HEAD
         "FirebaseFirestoreCombineSwift",
         "FirebaseFunctionsCombineSwift",
-=======
         "FirebaseFunctionsCombineSwift",
         "FirebaseStorageCombineSwift",
->>>>>>> 635283b5
       ],
       path: "FirebaseCombineSwift/Sources/Core"
     ),
@@ -423,7 +419,6 @@
       path: "FirebaseCombineSwift/Sources/Auth"
     ),
     .target(
-<<<<<<< HEAD
       name: "FirebaseFirestoreCombineSwift",
       dependencies: ["FirebaseFirestore", "FirebaseFirestoreSwift"],
       path: "FirebaseCombineSwift/Sources/Firestore"
@@ -432,14 +427,14 @@
       name: "FirebaseFunctionsCombineSwift",
       dependencies: ["FirebaseFunctions"],
       path: "FirebaseCombineSwift/Sources/Functions"
-=======
+    ),
+    .target(
       name: "FirebaseStorageCombineSwift",
       dependencies: [
         "FirebaseStorage",
         "FirebaseStorageSwift",
       ],
       path: "FirebaseCombineSwift/Sources/Storage"
->>>>>>> 635283b5
     ),
     .target(
       name: "FirebaseCrashlytics",
