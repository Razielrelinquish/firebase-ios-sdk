--- conflicted
+++ resolved
@@ -77,14 +77,10 @@
   _mockInstallations = _testUtil.mockInstallations;
   OCMStub([_mockTokenManager defaultFCMToken]).andReturn(kFakeToken);
   _mockPubSub = _testUtil.mockPubsub;
-<<<<<<< HEAD
-  [_mockPubSub setClient:nil];
-=======
   _mockInstanceID = _testUtil.mockInstanceID;
   _result = [[FIRInstanceIDResult alloc] init];
   _result.token = kFakeToken;
   _result.instanceID = kFakeID;
->>>>>>> 6c5e04df
 }
 
 - (void)tearDown {
